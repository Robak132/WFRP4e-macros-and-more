--- conflicted
+++ resolved
@@ -6,14 +6,11 @@
   "MACROS-AND-MORE.SettingsMaintenanceMenuLabel": "Update Content",
   "MACROS-AND-MORE.MessageNoPermission": "You have no permissions for this action",
 
-<<<<<<< HEAD
   "MACROS-AND-MORE.PayCommand": "Payment Response",
   "MACROS-AND-MORE.PayRequest": "Payment Request ({currency})",
   "MACROS-AND-MORE.CreditCommand": "Credit Response",
   "MACROS-AND-MORE.CreditRequest": "Credit Request",
 
-=======
->>>>>>> 1a1fb657
   "NAME.SixthSense": "Sixth Sense",
   "NAME.Trapper": "Trapper",
   "NAME.NoseForTrouble": "Nose for Trouble",
@@ -23,11 +20,8 @@
   "MACROS-AND-MORE.Allies": "Allies",
   "MACROS-AND-MORE.Neutral": "Neutral",
   "MACROS-AND-MORE.Enemies": "Enemies",
-<<<<<<< HEAD
-=======
 
   "MACROS-AND-MORE.ShowWeaponsEffect": "Effect: Show Weapons",
->>>>>>> 1a1fb657
   "MACROS-AND-MORE.ShowWeapons": "Show Weapons",
 
   "MACROS-AND-MORE.ChangeItemType": "Change Item Type",
@@ -40,12 +34,9 @@
   "MACROS-AND-MORE.True": "True",
   "MACROS-AND-MORE.False": "False",
 
-<<<<<<< HEAD
   "FINANCE-CALCULATOR.Bretonia": "Bretonia",
   "FINANCE-CALCULATOR.Empire": "Empire",
 
-=======
->>>>>>> 1a1fb657
   "SEA-WEATHER-GENERATOR.Label": "Sea Weather Generator",
   "SEA-WEATHER-GENERATOR.PrevailingWinds": "Prevailing Winds",
   "SEA-WEATHER-GENERATOR.WindMidnight": "Wind Strength at Midnight",
@@ -135,7 +126,6 @@
   "SEA-WEATHER-GENERATOR.Visibility.Foggy": "Foggy",
   "SEA-WEATHER-GENERATOR.Visibility.FoggyDesc": "Ranged Tests, Navigation Tests, and Perception Tests based on sight suffer from a –2 SL penalty if the target is more than 10 yards away.",
   "SEA-WEATHER-GENERATOR.Visibility.ThickFog": "Thick Fog",
-<<<<<<< HEAD
   "SEA-WEATHER-GENERATOR.Visibility.ThickFogDesc": "Ranged Tests, Navigation Tests, and Perception Tests based on sight suffer from a –3 SL penalty if the target is more than 5 yards away.",
 
   "MARKET.OtherMoneyAvailable": "Other currency (Converted Sum):",
@@ -233,7 +223,4 @@
       }
     }
   }
-=======
-  "SEA-WEATHER-GENERATOR.Visibility.ThickFogDesc": "Ranged Tests, Navigation Tests, and Perception Tests based on sight suffer from a –3 SL penalty if the target is more than 5 yards away."
->>>>>>> 1a1fb657
 }