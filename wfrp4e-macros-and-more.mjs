import ItemTransfer from "./modules/item-transfer.mjs";
import {handleLosingGroupAdvantage} from "./modules/group-advantage-losing.mjs";
import Utility from "./modules/utility.mjs";
<<<<<<< HEAD
import {RollTracker, RollTrackerDialog} from "./modules/roll-tracker.mjs";
import MaintenanceWrapper from "./modules/maintenance.mjs";
import {addActorContextOptions, addItemContextOptions} from "./modules/convert.mjs";
import RobakMarketWfrp4e from "./modules/robak-market.js";
import FinanceCalculator from "./modules/finance-calculator.mjs";
import ExperienceVerificator from "./modules/experience-verificator.mjs";
import ConfigurableDialog from "./modules/configurable-dialog.mjs";
import {setupAutoEngaged} from "./modules/auto-engaged.mjs";
=======
import MaintenanceWrapper from "./modules/maintenance.mjs";
import {addActorContextOptions, addItemContextOptions} from "./modules/convert.mjs";
import ExperienceVerificator from "./modules/experience-verificator.mjs";
import ConfigurableDialog from "./modules/configurable-dialog.mjs";
>>>>>>> 1a1fb657

async function registerSettings() {
  await game.settings.register("wfrp4e-macros-and-more", "transfer-item-gui", {
    name: "Enable Transfer Item",
    hint: "Enables Transfer Item button in character sheets.",
    scope: "world",
    config: true,
    default: false,
    type: Boolean
  });
  await game.settings.register("wfrp4e-macros-and-more", "losing-advantage", {
    name: 'Enable "Losing Advantage" rule',
    hint: 'Prints reminder of "Losing Advantage" rule every combat round if using Group Advantage.',
    scope: "world",
    config: true,
    default: false,
    type: Boolean
<<<<<<< HEAD
  });
  await game.settings.register("wfrp4e-macros-and-more", "currency-market", {
    name: "Currencies in Pay/Credit commands",
    hint: 'Control currency usage in Pay/Credit commands.\n"Disabled" will disable other currencies.\n"Compatibility Mode" will use default WFRP4e system.\n"Override Mode" will use custom currency system',
    scope: "world",
    config: true,
    default: "override",
    type: String,
    choices: {
      disable: "Disabled",
      compatibility: "Compatibility Mode",
      override: "Override Mode"
    }
=======
>>>>>>> 1a1fb657
  });
  await game.settings.registerMenu("wfrp4e-macros-and-more", "menu-maintenance", {
    name: "MACROS-AND-MORE.SettingsMaintenanceMenuName",
    label: "MACROS-AND-MORE.SettingsMaintenanceMenuLabel",
    hint: "MACROS-AND-MORE.SettingsMaintenanceMenuHint",
    icon: "fas fa-cog",
    type: MaintenanceWrapper,
    onChange: debouncedReload,
    restricted: true
  });
<<<<<<< HEAD

  await game.settings.register("wfrp4e-macros-and-more", "current-region", {
    scope: "world",
    config: false,
    default: "empire"
  });
  await game.settings.register("wfrp4e-macros-and-more", "gm_see_players", {
    name: `MACROS-AND-MORE.settings.gm_see_players.Name`,
    default: true,
    type: Boolean,
    scope: "world",
    config: true,
    hint: `MACROS-AND-MORE.settings.gm_see_players.Hint`,
    onChange: () => ui.players.render()
  });
  await game.settings.register("wfrp4e-macros-and-more", "roll_storage", {
    name: `MACROS-AND-MORE.settings.roll_storage.Name`,
    default: 50,
    type: Number,
    range: {
      min: -1,
      max: 500,
      step: 10
    },
    scope: "world",
    config: true,
    hint: `MACROS-AND-MORE.settings.roll_storage.Hint`
  });
  await game.settings.register("wfrp4e-macros-and-more", "players_see_players", {
    name: `MACROS-AND-MORE.settings.players_see_players.Name`,
    default: true,
    type: Boolean,
    scope: "world",
    config: true,
    hint: `MACROS-AND-MORE.settings.players_see_players.Hint`,
    onChange: () => ui.players.render()
  });
  await game.settings.register("wfrp4e-macros-and-more", "count_hidden", {
    name: `MACROS-AND-MORE.settings.count_hidden.Name`,
    default: true,
    type: Boolean,
    scope: "world",
    config: true,
    hint: `MACROS-AND-MORE.settings.count_hidden.Hint`
  });
=======
>>>>>>> 1a1fb657
}

async function registerHandlebars() {
  await Handlebars.registerHelper("isOne", (value) => value === 1);
  await Handlebars.registerHelper("isTwo", (value) => value === 2);
  await Handlebars.registerHelper("isThreePlus", (value) => value > 2);
  await Handlebars.registerHelper("isTie", (value) => value.length > 1);
  await Handlebars.registerHelper("isLast", (index, length) => {
    if (length - index === 1) {
      return true;
    }
  });
  await Handlebars.registerHelper("isSecondLast", (index, length) => {
    if (length - index === 2) {
      return true;
    }
  });
}

// Hooks
Hooks.once("init", async function () {
  Utility.log("Initializing");
  game.robakMacros = {
<<<<<<< HEAD
    financeCalculator: FinanceCalculator,
=======
>>>>>>> 1a1fb657
    transferItem: ItemTransfer,
    maintenance: MaintenanceWrapper,
    experienceVerificator: ExperienceVerificator,
    utils: Utility,
<<<<<<< HEAD
    configurableDialog: ConfigurableDialog,
    rollTracker: new RollTracker()
  };
  setupAutoEngaged();
=======
    configurableDialog: ConfigurableDialog
  };
>>>>>>> 1a1fb657

  // Register settings
  await registerSettings();

  // Register handlebars
  await registerHandlebars();

  // Load scripts
  fetch("modules/wfrp4e-macros-and-more/packs/effects.json")
    .then((r) => r.json())
    .then(async (effects) => {
      mergeObject(game.wfrp4e.config.effectScripts, effects);
    });
});

Hooks.once("ready", async () => {
  game.socket.on("module.wfrp4e-macros-and-more", async ({type, data}) => {
    Utility.log("Received transfer object", data);
    if (!game.user.isUniqueGM) {
      return;
    }
    switch (type) {
      case "transferItem":
        return ItemTransfer.handleTransfer(data);
      case "darkWhispers":
        await Utility.darkWhispersDialog(data);
    }
  });
<<<<<<< HEAD

  if (game.settings.get("wfrp4e-macros-and-more", "currency-market") === "override") {
    let market = game.wfrp4e.market;
    for (let method of Utility.getMethods(RobakMarketWfrp4e)) {
      try {
        Utility.log(`Setting ${method} succeeded`);
        market[method] = RobakMarketWfrp4e[method] ?? market[method];
      } catch (e) {
        Utility.warn(`Setting ${method} failed`);
      }
    }
    Utility.log("Market override succeeded");
    await RobakMarketWfrp4e.loadRegions();
    Utility.log("Regions loaded");
  }
=======
>>>>>>> 1a1fb657
});

Hooks.once("devModeReady", ({registerPackageDebugFlag}) => {
  registerPackageDebugFlag("wfrp4e-macros-and-more");
});

Hooks.on("updateCombat", (combat, updates, _, __) => {
  if (
    game.settings.get("wfrp4e-macros-and-more", "losing-advantage") &&
    game.user.isUniqueGM &&
    foundry.utils.hasProperty(updates, "round")
  ) {
    handleLosingGroupAdvantage(combat.combatants);
  }
});

Hooks.on("getItemDirectoryEntryContext", addItemContextOptions);

Hooks.on("getActorDirectoryEntryContext", addActorContextOptions);

<<<<<<< HEAD
Hooks.on("renderActorSheetWfrp4e", (sheet, html, _) => ItemTransfer.setupItemHandler(sheet, html));

Hooks.on("renderChatLog", (log, html, _) => {
  html.on("click", ".robak-darkwhisper-button", async (event) => {
    event.preventDefault();
    if (!game.user.isGM) {
      let actor = game.user.character;
      let characters = JSON.parse($(event.currentTarget).attr("data-characters"));
      let authorId = $(event.currentTarget).attr("data-author");
      if (actor && characters.includes(actor._id)) {
        let response = "";
        switch ($(event.currentTarget).attr("data-button")) {
          case "actOnWhisper":
            response = `${game.i18n.format("GMTOOLKIT.Message.DarkWhispers.Accepted", {currentUser: actor.name})}`;
            break;
          case "denyDarkGods":
            response = `${game.i18n.format("GMTOOLKIT.Message.DarkWhispers.Rejected", {currentUser: actor.name})}`;
            break;
        }
        response += `<blockquote>${$(event.currentTarget).attr("data-ask")}</blockquote>`;

        await ChatMessage.create({
          speaker: ChatMessage.getSpeaker({actor: game.user.character}),
          content: response,
          whisper: [authorId, ...ChatMessage.getWhisperRecipients("GM")]
        });
      } else {
        ui.notifications.notify(game.i18n.format("GMTOOLKIT.Notification.NoActor", {currentUser: game.user.name}));
      }
    } else {
      ui.notifications.notify(
        game.i18n.format("GMTOOLKIT.Notification.UserMustBePlayer", {action: event.currentTarget.text})
      );
    }
  });
});

Hooks.on("updateChatMessage", async (chatMessage) => {
  const isBlind = chatMessage.blind;
  if (!chatMessage.flags.testData) return;
  if (
    !isBlind ||
    (isBlind && game.settings.get("wfrp4e-macros-and-more", "count_hidden")) ||
    (isBlind && chatMessage.user.isGM)
  ) {
    await game.robakMacros.rollTracker.saveTrackedRoll(chatMessage.user.id, chatMessage);
  }
});

Hooks.on("createChatMessage", async (chatMessage) => {
  const isBlind = chatMessage.blind;
  if (
    !isBlind ||
    (isBlind && game.settings.get("wfrp4e-macros-and-more", "count_hidden")) ||
    (isBlind && chatMessage.user.isGM)
  ) {
    if (chatMessage.isRoll && chatMessage.rolls[0]?.dice[0]?.faces === 100) {
      await game.robakMacros.rollTracker.saveSimpleRoll(chatMessage.user.id, chatMessage);
    } else {
      await game.robakMacros.rollTracker.saveReRoll(chatMessage.user.id, chatMessage);
    }
  }
});

Hooks.on("renderPlayerList", (playerList, html) => {
  if (game.user.isGM) {
    if (game.settings.get("wfrp4e-macros-and-more", "gm_see_players")) {
      // This adds our icon to ALL players on the player list, if the setting is toggled
      const tooltip = game.i18n.localize("MACROS-AND-MORE.button-title");
      // create the button where we want it to be
      for (let user of game.users) {
        const buttonPlacement = html.find(`[data-user-id="${user.id}"]`);
        buttonPlacement.append(
          `<button type="button" title='${tooltip}' class="roll-tracker-item-button flex0" id="${user.id}"><i class="fas fa-dice-d20"></i></button>`
        );
        html.on("click", `#${user.id}`, () => {
          new RollTrackerDialog(user.id).render(true);
        });
      }
    } else {
      // Put the roll tracker icon only beside the GM's name
      const loggedInUser = html.find(`[data-user-id="${game.userId}"]`);
      const tooltip = game.i18n.localize("MACROS-AND-MORE.button-title");
      loggedInUser.append(
        `<button type="button" title='${tooltip}' class="roll-tracker-item-button flex0" id="${game.userId}"><i class="fas fa-dice-d20"></i></button>`
      );
      html.on("click", `#${game.userId}`, () => {
        new RollTrackerDialog(game.userId).render(true);
      });
    }
  } else if (game.settings.get("wfrp4e-macros-and-more", "players_see_players")) {
    // find the element which has our logged in user's id
    const loggedInUser = html.find(`[data-user-id="${game.userId}"]`);
    const tooltip = game.i18n.localize("MACROS-AND-MORE.button-title");
    loggedInUser.append(
      `<button type="button" title='${tooltip}' class="roll-tracker-item-button flex0" id="${game.userId}"><i class="fas fa-dice-d20"></i></button>`
    );
    html.on("click", `#${game.userId}`, () => {
      new RollTrackerDialog(game.userId).render(true);
    });
  }
});
=======
Hooks.on("renderActorSheetWfrp4e", (sheet, html, _) => ItemTransfer.setupItemHandler(sheet, html));
>>>>>>> 1a1fb657
<|MERGE_RESOLUTION|>--- conflicted
+++ resolved
@@ -1,7 +1,6 @@
 import ItemTransfer from "./modules/item-transfer.mjs";
 import {handleLosingGroupAdvantage} from "./modules/group-advantage-losing.mjs";
 import Utility from "./modules/utility.mjs";
-<<<<<<< HEAD
 import {RollTracker, RollTrackerDialog} from "./modules/roll-tracker.mjs";
 import MaintenanceWrapper from "./modules/maintenance.mjs";
 import {addActorContextOptions, addItemContextOptions} from "./modules/convert.mjs";
@@ -10,12 +9,6 @@
 import ExperienceVerificator from "./modules/experience-verificator.mjs";
 import ConfigurableDialog from "./modules/configurable-dialog.mjs";
 import {setupAutoEngaged} from "./modules/auto-engaged.mjs";
-=======
-import MaintenanceWrapper from "./modules/maintenance.mjs";
-import {addActorContextOptions, addItemContextOptions} from "./modules/convert.mjs";
-import ExperienceVerificator from "./modules/experience-verificator.mjs";
-import ConfigurableDialog from "./modules/configurable-dialog.mjs";
->>>>>>> 1a1fb657
 
 async function registerSettings() {
   await game.settings.register("wfrp4e-macros-and-more", "transfer-item-gui", {
@@ -33,7 +26,6 @@
     config: true,
     default: false,
     type: Boolean
-<<<<<<< HEAD
   });
   await game.settings.register("wfrp4e-macros-and-more", "currency-market", {
     name: "Currencies in Pay/Credit commands",
@@ -47,8 +39,6 @@
       compatibility: "Compatibility Mode",
       override: "Override Mode"
     }
-=======
->>>>>>> 1a1fb657
   });
   await game.settings.registerMenu("wfrp4e-macros-and-more", "menu-maintenance", {
     name: "MACROS-AND-MORE.SettingsMaintenanceMenuName",
@@ -59,8 +49,6 @@
     onChange: debouncedReload,
     restricted: true
   });
-<<<<<<< HEAD
-
   await game.settings.register("wfrp4e-macros-and-more", "current-region", {
     scope: "world",
     config: false,
@@ -75,38 +63,6 @@
     hint: `MACROS-AND-MORE.settings.gm_see_players.Hint`,
     onChange: () => ui.players.render()
   });
-  await game.settings.register("wfrp4e-macros-and-more", "roll_storage", {
-    name: `MACROS-AND-MORE.settings.roll_storage.Name`,
-    default: 50,
-    type: Number,
-    range: {
-      min: -1,
-      max: 500,
-      step: 10
-    },
-    scope: "world",
-    config: true,
-    hint: `MACROS-AND-MORE.settings.roll_storage.Hint`
-  });
-  await game.settings.register("wfrp4e-macros-and-more", "players_see_players", {
-    name: `MACROS-AND-MORE.settings.players_see_players.Name`,
-    default: true,
-    type: Boolean,
-    scope: "world",
-    config: true,
-    hint: `MACROS-AND-MORE.settings.players_see_players.Hint`,
-    onChange: () => ui.players.render()
-  });
-  await game.settings.register("wfrp4e-macros-and-more", "count_hidden", {
-    name: `MACROS-AND-MORE.settings.count_hidden.Name`,
-    default: true,
-    type: Boolean,
-    scope: "world",
-    config: true,
-    hint: `MACROS-AND-MORE.settings.count_hidden.Hint`
-  });
-=======
->>>>>>> 1a1fb657
 }
 
 async function registerHandlebars() {
@@ -130,23 +86,15 @@
 Hooks.once("init", async function () {
   Utility.log("Initializing");
   game.robakMacros = {
-<<<<<<< HEAD
     financeCalculator: FinanceCalculator,
-=======
->>>>>>> 1a1fb657
     transferItem: ItemTransfer,
     maintenance: MaintenanceWrapper,
     experienceVerificator: ExperienceVerificator,
     utils: Utility,
-<<<<<<< HEAD
     configurableDialog: ConfigurableDialog,
     rollTracker: new RollTracker()
   };
   setupAutoEngaged();
-=======
-    configurableDialog: ConfigurableDialog
-  };
->>>>>>> 1a1fb657
 
   // Register settings
   await registerSettings();
@@ -175,7 +123,6 @@
         await Utility.darkWhispersDialog(data);
     }
   });
-<<<<<<< HEAD
 
   if (game.settings.get("wfrp4e-macros-and-more", "currency-market") === "override") {
     let market = game.wfrp4e.market;
@@ -191,8 +138,6 @@
     await RobakMarketWfrp4e.loadRegions();
     Utility.log("Regions loaded");
   }
-=======
->>>>>>> 1a1fb657
 });
 
 Hooks.once("devModeReady", ({registerPackageDebugFlag}) => {
@@ -213,7 +158,6 @@
 
 Hooks.on("getActorDirectoryEntryContext", addActorContextOptions);
 
-<<<<<<< HEAD
 Hooks.on("renderActorSheetWfrp4e", (sheet, html, _) => ItemTransfer.setupItemHandler(sheet, html));
 
 Hooks.on("renderChatLog", (log, html, _) => {
@@ -315,7 +259,4 @@
       new RollTrackerDialog(game.userId).render(true);
     });
   }
-});
-=======
-Hooks.on("renderActorSheetWfrp4e", (sheet, html, _) => ItemTransfer.setupItemHandler(sheet, html));
->>>>>>> 1a1fb657
+});