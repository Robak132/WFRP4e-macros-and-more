--- conflicted
+++ resolved
@@ -156,16 +156,6 @@
 
 Hooks.on("renderActorSheetWfrp4e", (sheet, html, _) => ItemTransfer.setupItemHandler(sheet, html));
 
-<<<<<<< HEAD
-Hooks.on("renderChatLog", (log, html, data) => {
-  html.on("click", ".apply-unstable-damage", async (event) => {
-    event.preventDefault();
-    if (!game.user.isGM) ui.notifications.notify(game.i18n.localize("MACROS-AND-MORE.NoPermission"));
-    const dmg = Number.fromString($(event.currentTarget).attr("data-damage"));
-    const actor = canvas.tokens.get($(event.currentTarget).attr("data-token")).actor;
-    await actor.applyBasicDamage(dmg, {damageType: game.wfrp4e.config.DAMAGE_TYPE.IGNORE_ALL});
-    $(event.currentTarget).remove();
-=======
 Hooks.on("renderChatLog", (log, html) => {
   html.on("click", ".unstable-actor", async (event) => {
     event.preventDefault();
@@ -177,6 +167,5 @@
     event.preventDefault();
     const actor = canvas.tokens.get($(event.currentTarget).attr("data-token")).actor;
     actor.sheet?.render();
->>>>>>> 9579169a
   });
 });