name: Release Creation

on:
  release:
    types: [published]

jobs:
  build:
    runs-on: ubuntu-latest
    steps:
      - uses: actions/checkout@v2

      - name: Use Node.js
        uses: actions/setup-node@v3
        with:
          node-version: '20.x'

      - name: Install Dependencies
        run: npm install

<<<<<<< HEAD
      - name: Pack macros
=======
      - name: Pack
>>>>>>> 1a1fb657
        run: npm run pack

      - name: Get Module ID
        id: moduleID
        uses: notiz-dev/github-action-json-property@release
        with: 
          path: 'module.json'
          prop_path: 'id'

      - name: Substitute Manifest and Download Links For Versioned Ones
        id: sub_manifest_link_version
        uses: microsoft/variable-substitution@v1
        with:
          files: "module.json"
        env:
          version: ${{github.event.release.tag_name}}
          manifest: https://github.com/${{github.repository}}/releases/latest/download/module.json
          download: https://github.com/${{github.repository}}/releases/download/${{github.event.release.tag_name}}/${{steps.moduleID.outputs.prop}}.zip

      - run: zip -r ./${{steps.moduleID.outputs.prop}}.zip assets/ css/ lang/ packs/ modules/ templates/ LICENSE README.md module.json ${{steps.moduleID.outputs.prop}}.mjs

      - name: Update Release with Files
        id: create_version_release
        uses: ncipollo/release-action@v1.10.0
        with:
          allowUpdates: true # Set this to false if you want to prevent updating existing releases
          name: ${{ github.event.release.name }}
          draft: ${{ github.event.release.unpublished }}
          prerelease: ${{ github.event.release.prerelease }}
          token: ${{ secrets.GITHUB_TOKEN }}
          artifacts: "./module.json, ./${{steps.moduleID.outputs.prop}}.zip"
          tag: ${{ github.event.release.tag_name }}
          body: ${{ github.event.release.body }}
          generateReleaseNotes: true<|MERGE_RESOLUTION|>--- conflicted
+++ resolved
@@ -18,11 +18,7 @@
       - name: Install Dependencies
         run: npm install
 
-<<<<<<< HEAD
-      - name: Pack macros
-=======
       - name: Pack
->>>>>>> 1a1fb657
         run: npm run pack
 
       - name: Get Module ID
