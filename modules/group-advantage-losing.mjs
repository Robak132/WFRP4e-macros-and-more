class Combatant {
  /**
   * Creates an instance of Combatant.
   * @param {Object} combatant - The combatant object.
   * @property {Object} actor - The actor object.
   * @property {Object} token - The token object.
   * @property {number} disposition - The disposition of the token.
   * @property {number} size - The size of the actor.
   * @property {boolean} drilled - The drilled talent.
   * @property {boolean} unstable - The unstable trait.
   * @property {boolean} defeated - The defeated status.
   */
  constructor(combatant) {
    this.actor = combatant.actor;
    this.token = combatant.token;
    this.disposition = combatant.token.disposition;
    this.size = combatant.actor.sizeNum;
    this.drilled = combatant.actor.itemTypes.talent.some((t) => t.name === game.i18n.localize("NAME.Drilled"));
<<<<<<< HEAD
    this.defeated = combatant.defeated;
=======
    this.defeated = combatant.defeated || combatant.actor.statuses.has("dead");
>>>>>>> 9579169a
    this.unstable = combatant.actor.itemTypes.trait.some((t) => t.name === game.i18n.localize("NAME.Unstable"));
  }

  /** @returns {number} */
  getValue() {
    return Math.pow(2, this.size - 3) * (this.drilled ? 2 : 1);
  }
}

export async function handleLosingGroupAdvantage(combatants) {
  const combatantList = combatants.map((c) => new Combatant(c));
  const allies = combatantList.filter((c) => c.disposition === 1);
  const neutral = combatantList.filter((c) => c.disposition === 0);
  const enemies = combatantList.filter((c) => c.disposition === -1);
  const notAllies = [...neutral, ...enemies];

  let chatMsg = `<h1>${game.i18n.localize("MACROS-AND-MORE.LosingAdvantage")}</h1>`;
  chatMsg += addSection(allies, game.i18n.localize("MACROS-AND-MORE.Allies"));
  chatMsg += addSection(neutral, game.i18n.localize("MACROS-AND-MORE.Neutral"));
  chatMsg += addSection(enemies, game.i18n.localize("MACROS-AND-MORE.Enemies"));

<<<<<<< HEAD
  const alliesAdvantage = allies?.[0]?.actor?.system?.status?.advantage?.value ?? 0;
  const notAlliesAdvantage = notAllies?.[0]?.actor?.system?.status?.advantage?.value ?? 0;
=======
  const advantage = game.settings.get("wfrp4e", "groupAdvantageValues");
  const alliesAdvantage = advantage.players;
  const notAlliesAdvantage = advantage.enemies;
>>>>>>> 9579169a

  let dmg = alliesAdvantage - notAlliesAdvantage;
  if (dmg > 0) {
    chatMsg += addUnstableSection(notAllies, dmg);
  } else if (dmg < 0) {
    chatMsg += addUnstableSection(allies, -dmg);
  }
  await ChatMessage.create({content: chatMsg});
}

function addSection(list, header) {
  let chatMsg = "";
  list = list.toSorted((a, b) => a.actor.name.localeCompare(b.actor.name));
  if (list.length) {
    const alliesValue = list.filter((a) => !a.defeated).reduce((a, c) => a + c.getValue(), 0);
    chatMsg += `<h2>${header} [${alliesValue}]</h2><ul>`;
    for (const actor of list) {
      chatMsg += "<li>";
      chatMsg += actor.defeated ? "<s>" : "";
      chatMsg += `${actor.actor.name} `;
      chatMsg += actor.drilled ? `<abbr title="${game.i18n.localize("NAME.Drilled")}">` : "";
      chatMsg += `[${actor.getValue()}]`;
      chatMsg += actor.drilled ? "</abbr>" : "";
      chatMsg += actor.defeated ? "</s>" : "";
      chatMsg += "</li>";
    }
    chatMsg += "</ul>";
  }
  return chatMsg;
}

function addUnstableSection(list, dmg) {
<<<<<<< HEAD
  list = list.filter((a) => a.unstable);
  if (!list.length) return "";
  let item = list[Math.floor(CONFIG.Dice.randomUniform() * list.length)];

  let msg = `<h2>Some combatants may be Unstable:</h2><ul>`;
  msg += list.map((a) => `<li>${a.actor.name}</li>`);
  msg += `</ul><div style="text-align: center"><a class="apply-unstable-damage" data-token="${item.token.id}" data-damage="${dmg}">${game.i18n.localize("CHATOPT.ApplyDamage")}</a></div>`;
=======
  list = list.filter((a) => !!a.unstable);
  if (!list.length) return "";
  let item = list[Math.floor(CONFIG.Dice.randomUniform() * list.length)];

  let msg = `<h2>Unstable Trait</h2><p>Some combatants are Unstable and may take damage:</p><ul>`;
  msg += list
    .map(
      (a) => `<li><a class="unstable-actor" data-token="${item.token.id}" data-damage="${dmg}">${a.actor.name}</a></li>`
    )
    .join("");
  msg += `</ul>`;
>>>>>>> 9579169a
  return msg;
}<|MERGE_RESOLUTION|>--- conflicted
+++ resolved
@@ -16,11 +16,7 @@
     this.disposition = combatant.token.disposition;
     this.size = combatant.actor.sizeNum;
     this.drilled = combatant.actor.itemTypes.talent.some((t) => t.name === game.i18n.localize("NAME.Drilled"));
-<<<<<<< HEAD
-    this.defeated = combatant.defeated;
-=======
     this.defeated = combatant.defeated || combatant.actor.statuses.has("dead");
->>>>>>> 9579169a
     this.unstable = combatant.actor.itemTypes.trait.some((t) => t.name === game.i18n.localize("NAME.Unstable"));
   }
 
@@ -42,14 +38,9 @@
   chatMsg += addSection(neutral, game.i18n.localize("MACROS-AND-MORE.Neutral"));
   chatMsg += addSection(enemies, game.i18n.localize("MACROS-AND-MORE.Enemies"));
 
-<<<<<<< HEAD
-  const alliesAdvantage = allies?.[0]?.actor?.system?.status?.advantage?.value ?? 0;
-  const notAlliesAdvantage = notAllies?.[0]?.actor?.system?.status?.advantage?.value ?? 0;
-=======
   const advantage = game.settings.get("wfrp4e", "groupAdvantageValues");
   const alliesAdvantage = advantage.players;
   const notAlliesAdvantage = advantage.enemies;
->>>>>>> 9579169a
 
   let dmg = alliesAdvantage - notAlliesAdvantage;
   if (dmg > 0) {
@@ -82,15 +73,6 @@
 }
 
 function addUnstableSection(list, dmg) {
-<<<<<<< HEAD
-  list = list.filter((a) => a.unstable);
-  if (!list.length) return "";
-  let item = list[Math.floor(CONFIG.Dice.randomUniform() * list.length)];
-
-  let msg = `<h2>Some combatants may be Unstable:</h2><ul>`;
-  msg += list.map((a) => `<li>${a.actor.name}</li>`);
-  msg += `</ul><div style="text-align: center"><a class="apply-unstable-damage" data-token="${item.token.id}" data-damage="${dmg}">${game.i18n.localize("CHATOPT.ApplyDamage")}</a></div>`;
-=======
   list = list.filter((a) => !!a.unstable);
   if (!list.length) return "";
   let item = list[Math.floor(CONFIG.Dice.randomUniform() * list.length)];
@@ -102,6 +84,5 @@
     )
     .join("");
   msg += `</ul>`;
->>>>>>> 9579169a
   return msg;
 }