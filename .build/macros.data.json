--- conflicted
+++ resolved
@@ -9,11 +9,7 @@
     {
       "_id": "aLO0KCxITOp3g4X8",
       "codeFile": "add-xp.js",
-<<<<<<< HEAD
-      "version": "2.0.2",
-=======
       "version": "2.0.3",
->>>>>>> ff12805e
       "img": "modules/wfrp4e-macros-and-more/assets/icons/add-xp-with-companions.svg",
       "name": "Add XP"
     },
